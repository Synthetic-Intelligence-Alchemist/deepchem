import os
import pytest
import deepchem as dc
import numpy as np
import math

try:
  import torch
  import torch.nn.functional as F
  has_pytorch = True
except:
  has_pytorch = False

try:
  import wandb
  has_wandb = True
except:
  has_wandb = False


@pytest.mark.torch
def test_overfit_subclass_model():
  """Test fitting a TorchModel defined by subclassing Module."""
  n_data_points = 10
  n_features = 2
  np.random.seed(1234)
  X = np.random.rand(n_data_points, n_features)
  y = (X[:, 0] > X[:, 1]).astype(np.float32)
  dataset = dc.data.NumpyDataset(X, y)

  class ExampleModel(torch.nn.Module):

    def __init__(self, layer_sizes):
      super(ExampleModel, self).__init__()
      self.layers = torch.nn.ModuleList()
      in_size = n_features
      for out_size in layer_sizes:
        self.layers.append(torch.nn.Linear(in_size, out_size))
        in_size = out_size

    def forward(self, x):
      for i, layer in enumerate(self.layers):
        x = layer(x)
        if i < len(self.layers) - 1:
          x = F.relu(x)
      return torch.sigmoid(x), x

  pytorch_model = ExampleModel([10, 1])
  model = dc.models.TorchModel(
      pytorch_model,
      dc.models.losses.SigmoidCrossEntropy(),
      output_types=['prediction', 'loss'],
      learning_rate=0.005)
  model.fit(dataset, nb_epoch=1000)
  prediction = np.squeeze(model.predict_on_batch(X))
  assert np.array_equal(y, np.round(prediction))
  metric = dc.metrics.Metric(dc.metrics.roc_auc_score)
  scores = model.evaluate(dataset, [metric])
  assert scores[metric.name] > 0.9


@pytest.mark.torch
def test_overfit_sequential_model():
  """Test fitting a TorchModel defined as a sequential model."""
  n_data_points = 10
  n_features = 2
  X = np.random.rand(n_data_points, n_features)
  y = (X[:, 0] > X[:, 1]).astype(np.float32)
  dataset = dc.data.NumpyDataset(X, y)
  pytorch_model = torch.nn.Sequential(
      torch.nn.Linear(2, 10), torch.nn.ReLU(), torch.nn.Linear(10, 1),
      torch.nn.Sigmoid())
  model = dc.models.TorchModel(
      pytorch_model, dc.models.losses.BinaryCrossEntropy(), learning_rate=0.005)
  model.fit(dataset, nb_epoch=1000)
  prediction = np.squeeze(model.predict_on_batch(X))
  assert np.array_equal(y, np.round(prediction))
  metric = dc.metrics.Metric(dc.metrics.roc_auc_score)
  generator = model.default_generator(dataset, pad_batches=False)
  scores = model.evaluate_generator(generator, [metric])
  assert scores[metric.name] > 0.9


@pytest.mark.torch
def test_fit_use_all_losses():
  """Test fitting a TorchModel and getting a loss curve back."""
  n_data_points = 10
  n_features = 2
  X = np.random.rand(n_data_points, n_features)
  y = (X[:, 0] > X[:, 1]).astype(np.float32)
  dataset = dc.data.NumpyDataset(X, y)
  pytorch_model = torch.nn.Sequential(
      torch.nn.Linear(2, 10), torch.nn.ReLU(), torch.nn.Linear(10, 1),
      torch.nn.Sigmoid())
  model = dc.models.TorchModel(
      pytorch_model,
      dc.models.losses.BinaryCrossEntropy(),
      learning_rate=0.005,
      log_frequency=10)
  losses = []
  model.fit(dataset, nb_epoch=1000, all_losses=losses)
  # Each epoch is a single step for this model
  assert len(losses) == 100
  assert np.count_nonzero(np.array(losses)) == 100


@pytest.mark.torch
def test_fit_on_batch():
  """Test fitting a TorchModel to individual batches."""
  n_data_points = 10
  n_features = 2
  X = np.random.rand(n_data_points, n_features)
  y = (X[:, 0] > X[:, 1]).astype(np.float32)
  dataset = dc.data.NumpyDataset(X, y)
  pytorch_model = torch.nn.Sequential(
      torch.nn.Linear(2, 10), torch.nn.ReLU(), torch.nn.Linear(10, 1),
      torch.nn.Sigmoid())
  model = dc.models.TorchModel(
      pytorch_model, dc.models.losses.BinaryCrossEntropy(), learning_rate=0.005)
  i = 0
  for X, y, w, ids in dataset.iterbatches(model.batch_size, 500):
    i += 1
    model.fit_on_batch(X, y, w, checkpoint=False)
  prediction = np.squeeze(model.predict_on_batch(X))
  assert np.array_equal(y, np.round(prediction))
  metric = dc.metrics.Metric(dc.metrics.roc_auc_score)
  generator = model.default_generator(dataset, pad_batches=False)
  scores = model.evaluate_generator(generator, [metric])
  assert scores[metric.name] > 0.9


@pytest.mark.torch
def test_checkpointing():
  """Test loading and saving checkpoints with TorchModel."""
  # Create two models using the same model directory.

  pytorch_model1 = torch.nn.Sequential(torch.nn.Linear(5, 10))
  pytorch_model2 = torch.nn.Sequential(torch.nn.Linear(5, 10))
  model1 = dc.models.TorchModel(pytorch_model1, dc.models.losses.L2Loss())
  model2 = dc.models.TorchModel(
      pytorch_model2, dc.models.losses.L2Loss(), model_dir=model1.model_dir)

  # Check that they produce different results.

  X = np.random.rand(5, 5)
  y1 = model1.predict_on_batch(X)
  y2 = model2.predict_on_batch(X)
  assert not np.array_equal(y1, y2)

  # Save a checkpoint from the first model and load it into the second one,
  # and make sure they now match.

  model1.save_checkpoint()
  model2.restore()
  y3 = model1.predict_on_batch(X)
  y4 = model2.predict_on_batch(X)
  assert np.array_equal(y1, y3)
  assert np.array_equal(y1, y4)


@pytest.mark.torch
def test_fit_restore():
  """Test specifying restore=True when calling fit()."""
  n_data_points = 10
  n_features = 2
  X = np.random.rand(n_data_points, n_features)
  y = (X[:, 0] > X[:, 1]).astype(np.float32)
  dataset = dc.data.NumpyDataset(X, y)

  # Train a model to overfit the dataset.

  pytorch_model = torch.nn.Sequential(
      torch.nn.Linear(2, 10), torch.nn.ReLU(), torch.nn.Linear(10, 1),
      torch.nn.Sigmoid())
  model = dc.models.TorchModel(
      pytorch_model, dc.models.losses.BinaryCrossEntropy(), learning_rate=0.005)
  model.fit(dataset, nb_epoch=1000)
  prediction = np.squeeze(model.predict_on_batch(X))
  assert np.array_equal(y, np.round(prediction))

  # Create an identical model, do a single step of fitting with restore=True,
  # and make sure it got restored correctly.

  pytorch_model2 = torch.nn.Sequential(
      torch.nn.Linear(2, 10), torch.nn.ReLU(), torch.nn.Linear(10, 1),
      torch.nn.Sigmoid())
  model2 = dc.models.TorchModel(
      pytorch_model2,
      dc.models.losses.BinaryCrossEntropy(),
      model_dir=model.model_dir)
  model2.fit(dataset, nb_epoch=1, restore=True)
  prediction = np.squeeze(model2.predict_on_batch(X))
  assert np.array_equal(y, np.round(prediction))


@pytest.mark.torch
def test_uncertainty():
  """Test estimating uncertainty a TorchModel."""
  n_samples = 30
  n_features = 1
  noise = 0.1
  X = np.random.rand(n_samples, n_features)
  y = (10 * X + np.random.normal(scale=noise, size=(n_samples, n_features)))
  dataset = dc.data.NumpyDataset(X, y)

  # Build a model that predicts uncertainty.

  class PyTorchUncertainty(torch.nn.Module):

    def __init__(self):
      super(PyTorchUncertainty, self).__init__()
      self.hidden = torch.nn.Linear(n_features, 200)
      self.output = torch.nn.Linear(200, n_features)
      self.log_var = torch.nn.Linear(200, n_features)

    def forward(self, inputs):
      x, use_dropout = inputs
      x = self.hidden(x)
      if use_dropout:
        x = F.dropout(x, 0.1)
      output = self.output(x)
      log_var = self.log_var(x)
      var = torch.exp(log_var)
      return (output, var, output, log_var)

  def loss(outputs, labels, weights):
    diff = labels[0] - outputs[0]
    log_var = outputs[1]
    var = torch.exp(log_var)
    return torch.mean(diff * diff / var + log_var)

  class UncertaintyModel(dc.models.TorchModel):

    def default_generator(self,
                          dataset,
                          epochs=1,
                          mode='fit',
                          deterministic=True,
                          pad_batches=True):
      for epoch in range(epochs):
        for (X_b, y_b, w_b, ids_b) in dataset.iterbatches(
            batch_size=self.batch_size,
            deterministic=deterministic,
            pad_batches=pad_batches):
          if mode == 'predict':
            dropout = np.array(False)
          else:
            dropout = np.array(True)
          yield ([X_b, dropout], [y_b], [w_b])

  pytorch_model = PyTorchUncertainty()
  model = UncertaintyModel(
      pytorch_model,
      loss,
      output_types=['prediction', 'variance', 'loss', 'loss'],
      learning_rate=0.003)

  # Fit the model and see if its predictions are correct.

  model.fit(dataset, nb_epoch=2500)
  pred, std = model.predict_uncertainty(dataset)
  assert np.mean(np.abs(y - pred)) < 1.0
  assert noise < np.mean(std) < 1.0


@pytest.mark.torch
def test_saliency_mapping():
  """Test computing a saliency map."""
  n_tasks = 3
  n_features = 5
  pytorch_model = torch.nn.Sequential(
      torch.nn.Linear(n_features, 20), torch.nn.Tanh(),
      torch.nn.Linear(20, n_tasks))
  model = dc.models.TorchModel(pytorch_model, dc.models.losses.L2Loss())
  x = np.random.random(n_features)
  s = model.compute_saliency(x)
  assert s.shape[0] == n_tasks
  assert s.shape[1] == n_features

  # Take a tiny step in the direction of s and see if the output changes by
  # the expected amount.

  delta = 0.01
  for task in range(n_tasks):
    norm = np.sqrt(np.sum(s[task]**2))
    step = 0.5 * delta / norm
    pred1 = model.predict_on_batch((x + s[task] * step).reshape(
        (1, n_features))).flatten()
    pred2 = model.predict_on_batch((x - s[task] * step).reshape(
        (1, n_features))).flatten()
    assert np.allclose(pred1[task], (pred2 + norm * delta)[task], atol=1e-6)


@pytest.mark.torch
def test_saliency_shapes():
  """Test computing saliency maps for multiple outputs with multiple dimensions."""

  class SaliencyModel(torch.nn.Module):

    def __init__(self):
      super(SaliencyModel, self).__init__()
      self.layer1 = torch.nn.Linear(6, 4)
      self.layer2 = torch.nn.Linear(6, 5)

    def forward(self, x):
      x = torch.flatten(x)
      output1 = self.layer1(x).reshape(1, 4, 1)
      output2 = self.layer2(x).reshape(1, 1, 5)
      return output1, output2

  pytorch_model = SaliencyModel()
  model = dc.models.TorchModel(pytorch_model, dc.models.losses.L2Loss())
  x = np.random.random((2, 3))
  s = model.compute_saliency(x)
  assert len(s) == 2
  assert s[0].shape == (4, 1, 2, 3)
  assert s[1].shape == (1, 5, 2, 3)


@pytest.mark.torch
def test_tensorboard():
  """Test logging to Tensorboard."""
  n_data_points = 20
  n_features = 2
  X = np.random.rand(n_data_points, n_features)
  y = [[0.0, 1.0] for x in range(n_data_points)]
  dataset = dc.data.NumpyDataset(X, y)
  pytorch_model = torch.nn.Sequential(
      torch.nn.Linear(n_features, 2), torch.nn.Softmax(dim=1))
  model = dc.models.TorchModel(
      pytorch_model,
      dc.models.losses.CategoricalCrossEntropy(),
      tensorboard=True,
      log_frequency=1)
  model.fit(dataset, nb_epoch=10)
  files_in_dir = os.listdir(model.model_dir)
  event_file = list(filter(lambda x: x.startswith("events"), files_in_dir))
  assert len(event_file) > 0
  event_file = os.path.join(model.model_dir, event_file[0])
  file_size = os.stat(event_file).st_size
  assert file_size > 0


<<<<<<< HEAD
@pytest.mark.torch
=======
@unittest.skipIf((not has_pytorch) or (not has_wandb),
                 'PyTorch and/or Wandb is not installed')
def test_wandblogger():
  """Test logging to Weights & Biases."""
  # Load dataset and Models
  tasks, datasets, transformers = dc.molnet.load_delaney(
      featurizer='ECFP', splitter='random')
  train_dataset, valid_dataset, test_dataset = datasets
  metric = dc.metrics.Metric(dc.metrics.pearson_r2_score)
  wandblogger = dc.models.WandbLogger(anonymous="allow", save_run_history=True)

  pytorch_model = torch.nn.Sequential(
      torch.nn.Linear(1024, 1000),
      torch.nn.Dropout(p=0.5),
      torch.nn.Linear(1000, 1))
  model = dc.models.TorchModel(
      pytorch_model, dc.models.losses.L2Loss(), wandb_logger=wandblogger)
  vc = dc.models.ValidationCallback(valid_dataset, 1, [metric])
  model.fit(train_dataset, nb_epoch=10, callbacks=[vc])

  run_data = wandblogger.run_history
  valid_score = model.evaluate(valid_dataset, [metric], transformers)

  assert math.isclose(
      valid_score["pearson_r2_score"],
      run_data['eval/pearson_r2_score'],
      abs_tol=0.0005)


@unittest.skipIf(not has_pytorch, 'PyTorch is not installed')
>>>>>>> ab4bdffa
def test_fit_variables():
  """Test training a subset of the variables in a model."""

  class VarModel(torch.nn.Module):

    def __init__(self, **kwargs):
      super(VarModel, self).__init__(**kwargs)
      self.var1 = torch.nn.Parameter(torch.Tensor([0.5]))
      self.var2 = torch.nn.Parameter(torch.Tensor([0.5]))

    def forward(self, inputs):
      return [self.var1, self.var2]

  def loss(outputs, labels, weights):
    return (outputs[0] * outputs[1] - labels[0])**2

  pytorch_model = VarModel()
  model = dc.models.TorchModel(pytorch_model, loss, learning_rate=0.02)
  x = np.ones((1, 1))
  vars = model.predict_on_batch(x)
  assert np.allclose(vars[0], 0.5)
  assert np.allclose(vars[1], 0.5)
  model.fit_generator([(x, x, x)] * 300)
  vars = model.predict_on_batch(x)
  assert np.allclose(vars[0], 1.0)
  assert np.allclose(vars[1], 1.0)
  model.fit_generator([(x, 2 * x, x)] * 300, variables=[pytorch_model.var1])
  vars = model.predict_on_batch(x)
  assert np.allclose(vars[0], 2.0)
  assert np.allclose(vars[1], 1.0)
  model.fit_generator([(x, x, x)] * 300, variables=[pytorch_model.var2])
  vars = model.predict_on_batch(x)
  assert np.allclose(vars[0], 2.0)
  assert np.allclose(vars[1], 0.5)


@pytest.mark.torch
def test_fit_loss():
  """Test specifying a different loss function when calling fit()."""

  class VarModel(torch.nn.Module):

    def __init__(self):
      super(VarModel, self).__init__()
      self.var1 = torch.nn.Parameter(torch.Tensor([0.5]))
      self.var2 = torch.nn.Parameter(torch.Tensor([0.5]))

    def forward(self, inputs):
      return [self.var1, self.var2]

  def loss1(outputs, labels, weights):
    return (outputs[0] * outputs[1] - labels[0])**2

  def loss2(outputs, labels, weights):
    return (outputs[0] + outputs[1] - labels[0])**2

  pytorch_model = VarModel()
  model = dc.models.TorchModel(pytorch_model, loss1, learning_rate=0.01)
  x = np.ones((1, 1))
  vars = model.predict_on_batch(x)
  assert np.allclose(vars[0], 0.5)
  assert np.allclose(vars[1], 0.5)
  model.fit_generator([(x, x, x)] * 300)
  vars = model.predict_on_batch(x)
  assert np.allclose(vars[0], 1.0)
  assert np.allclose(vars[1], 1.0)
  model.fit_generator([(x, 3 * x, x)] * 300, loss=loss2)
  vars = model.predict_on_batch(x)
  assert np.allclose(vars[0] + vars[1], 3.0)<|MERGE_RESOLUTION|>--- conflicted
+++ resolved
@@ -3,6 +3,7 @@
 import deepchem as dc
 import numpy as np
 import math
+import unittest
 
 try:
   import torch
@@ -341,9 +342,7 @@
   assert file_size > 0
 
 
-<<<<<<< HEAD
-@pytest.mark.torch
-=======
+@pytest.mark.torch
 @unittest.skipIf((not has_pytorch) or (not has_wandb),
                  'PyTorch and/or Wandb is not installed')
 def test_wandblogger():
@@ -373,8 +372,7 @@
       abs_tol=0.0005)
 
 
-@unittest.skipIf(not has_pytorch, 'PyTorch is not installed')
->>>>>>> ab4bdffa
+@pytest.mark.torch
 def test_fit_variables():
   """Test training a subset of the variables in a model."""
 
