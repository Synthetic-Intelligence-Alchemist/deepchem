--- conflicted
+++ resolved
@@ -87,13 +87,6 @@
         self.soft_edge_network = nn.Linear(hidden_dim, 1)
 
     def forward(self, input_graph: dgl.DGLGraph):
-<<<<<<< HEAD
-        # copy the input graph to avoid in-place operations
-        graph = input_graph.local_var()
-        graph.ndata['feat'] = input_graph.ndata['feat'].clone()
-        graph.edata['d'] = input_graph.edata['d'].clone()
-
-=======
         """Perform a forward pass on the given graph.
 
         Parameters
@@ -107,7 +100,6 @@
             The updated graph after the forward pass.
         """
         graph = copy.deepcopy(input_graph)
->>>>>>> 7ce083d5
         graph.update_all(message_func=self.message_function,
                          reduce_func=self.reduce_func(msg='m', out='m_sum'),
                          apply_node_func=self.update_function)
