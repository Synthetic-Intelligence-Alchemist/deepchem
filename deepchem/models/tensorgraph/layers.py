--- conflicted
+++ resolved
@@ -3216,7 +3216,6 @@
     self.out_tensor, self.betas = tensor
 
 
-<<<<<<< HEAD
 class ANIFeat(Layer):
   """Performs transform from 3D coordinates to ANI symmetry functions
   """
@@ -3401,7 +3400,7 @@
     n_feat = self.outputs.get_shape().as_list()[-1]
     return n_feat
 
-=======
+
 class PassThroughLayer(Layer):
   """
   Layer which takes a tensor from in_tensor[0].out_tensors at an index
@@ -3626,5 +3625,4 @@
       axis_2 = B.get_shape()[1]
     result = tf.matmul(A_reshape, B)
     result = tf.reshape(result, tf.stack([A_shape[0], A_shape[1], axis_2]))
-    return result
->>>>>>> 7b6248db
+    return result